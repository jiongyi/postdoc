<<<<<<< HEAD
from numpy import linspace, pi, cos, sin, newaxis, zeros, fill, mod, sign, randn, hstack, vstack, all
from numpy.random import rand
from scipy.spatial.distance import cdist

class Network(object):
    def __init__(self):
        self.monomer_width = 2.7e-3 # in microns
        self.stiff_coeff = 1.0 # in pN/nm.
        self.leading_edge_pos = 0.0
        self.branching_region_width = 2 * self.monomer_width
        self.num_ends = 200
        self.num_npfs = 1000

        self.npf_pos_mat = array([
                                  zeros(self.num_npfs)[:, newaxis],
                                  linspace(-0.5, 0.5, self.num_npfs)[:, newaxis]
                                  ])
        # only WH2 and CA domains for now.
        self.npf_state_mat = zeros((self.num_npfs, 2))

        self.barbed_pos_mat = rand(self.num_ends, 2)
        self.barbed_pos_mat[:, 0] *= -self.branching_region_width
        self.barbed_pos_mat[:, 1] -= 0.5
        random_barbed_orientation_row = pi * (rand(self.num_ends) - 0.5)
        self.barbed_uv_mat = self.monomer_width *
                             array([
                                    cos(random_barbed_orientation_row[:, newaxis]),
                                    sin(random_barbed_orientation_row[:, newaxis])
                                   ])
        self.is_capped_row = zeros(self.num_ends, dtype=bool)
        self.tether_index = fill(self.num_ends, -1)
        self.tether_force_row = zeros(self.num_ends)
        self.barbed2npf_index = fill(self.num_ends, -1)

    def elongate(self, end_index):
        self.barbed_pos_mat[end_index, :] = mod(
                                                self.barbed_pos_mat[end_index, :] +
                                                self.barbed_uv_mat[end_index, :],
                                                -0.5 * sign(self.barbed_uv_mat[end_index, :])
                                                )
    def tether(self, end_index, npf_index, domain_index):
        self.tether_index[end_index] = domain_index
        self.barbed2npf_index[end_index] = npf_index
        self.tether_force_row[end_index] = self.stiff_coeff *
                                           (self.leading_edge_pos -
                                           self.end_pos_mat[end_index, 0])
        self.npf_state_mat[npf_index, domain_index] = -1

    def untether(self, end_index):
        this_npf_index = self.barbed2npf_index[end_index]
        if self.tether_index[end_index] == 0:
            self.npf_state_mat[this_npf_index, 0] = 0 # Leave WH2 empty.
        elif self.tether_index[end_index] == 1:
            self.npf_state_mat[this_npf_index, 1] = 1 # Leave Arp2/3 on CA.
        self.tether_index[end_index] = -1
        self.barbed2npf_index[end_index] = -1
        self.tether_force_row[end_index] = 0.0

    def branch(self, end_index):
        random_theta = pi * (70 + 5 * randn()) / 180
        if rand() >= 0.5:
            random_theta *= -1
        u = self.barbed_uv_mat[end_index, 0]
        v = self.barbed_uv_mat[end_index, 1]
        u_new = u * cos(random_theta) - v * sin(random_theta)
        if u_new > 0:
            v_new = u * sin(random_theta) + v * cos(random_theta)
        else:
            u_new = u * cos(random_theta) + v * sin(random_theta)
            v_new = -u * sin(random_theta) + v * cos(random_theta)

        self.num_ends += 1
        self.barbed_pos_mat = vstack((self.barbed_pos_mat,
                                      self.barbed_pos_mat[end_index]))
        self.barbed_uv_mat = vstack((self.barbed_uv_mat,
                                     array([u_new, v_new])))
        self.is_capped_row = hstack((self.is_capped_row, False))
        self.tether_index = hstack((self.tether_index, -1))
        self.tether_force_row = hstack((self.tether_force_row, 0.0))
        self.barbed2npf_index = hstack((self.barbed2npf_index, -1))

    def cap(self, end_index):
        self.is_capped_row[end_index] = True

    def metropolis_step():
        for i in range(self.num_ends):
            i_end2npf_dist_row = cdist(self.barbed_pos_mat[i, :], self.npf_pos_mat)
            i_min_dist = i_end2npf_dist_row.min()
            if i_min_dist <= self.monomer_width:
                i_nearest_npf_index = i_end2npf_dist_row.argmin()
                if all(self.npf_state_mat[i_nearest_npf_index, :] = [0, 1]):
                    
        for j in range(self.num_npfs):
            j_npf_state_row = self.npf_state_mat[j, :]
            if j_npf_state_row[0] == 0:
                if exp(-self.wh2_loading_rate * self.time_interval) < rand():
                    self.npf_state_mat[j, 0] = 1
            elif j_npf_state_row[0] == 1:
                if exp(-self.wh2_unloading_rate * self.time_interval) < rand():
                    self.npf_state_mat[j, 0] = 0
            if j_npf_state_row[1] == 0:
                if exp(-self.ca_loading_rate * self.time_interval) < rand():
                    self.npf_state_mat[j, 1] = 1
            elif j_npf_state_row[1] == 1:
                if exp(-self.ca_unloading_rate * self.time_interval) < rand():
                    self.npf_state_mat[j, 1] = 0

    def simulate():
=======
from numpy import zeros, full, hstack, vstack, array, copy, sin, cos, pi, mod, argpartition, logical_and, logical_or, exp, log, arctan, sign, abs, linspace, meshgrid
from numpy.random import rand, randn, choice, poisson
from scipy.spatial.distance import cdist
from numba import jit
from matplotlib.pyplot import subplots

@jit(nopython=True)
def numba_nonzero(row):
    return row.nonzero()

class Network(object):
    def __init__(self, 
                 actin_conc = 5.0, 
                 arp23_conc = 50e-3, 
                 cp_conc = 200e-3, 
                 npf_density = 1000.0, 
                 total_time = 20.0):
        # Calculate and set rate constants.
        self.elongation_rate = 11 * actin_conc
        self.capping_rate = (42.0 / 63.0)**(1/3) * 11 * cp_conc
        self.actin_loading_rate = 5.5 * actin_conc * (42.0 / (42.0 + 11.0))**(1/3)
        self.actin_unloading_rate = 3.0
        self.actin_diff_coeff = 1.0
        self.arp23_loading_rate = 11 * arp23_conc * (42.0 / 220.0)**(1/3)
        self.arp23_unloading_rate = 10.0
        self.arp23_untethering_rate = 1.0 # 8-s lifetime on WCA from three-color paper.
        
        # Define constants.
        self.monomer_width = 2.7e-3 # in nm
        
        # Initialize variables.
        self.num_npfs = int(npf_density)
        self.npf_position_mat = rand(self.num_npfs, 2)
        self.npf_position_mat[:, 0] = 0.0
        self.npf_position_mat[:, 1] -= 0.5
        self.npf_state_mat = zeros((self.num_npfs, 3))
        
        self.num_ends = 200
        self.barbed_position_mat = rand(self.num_ends, 2)
        self.barbed_position_mat[:, 0] *= self.monomer_width
        self.barbed_position_mat[:, 1] -= 0.5
        self.filament_orientation_row = pi * rand(self.num_ends) - 0.5 * pi
        self.is_capped_row = zeros(self.num_ends, dtype = bool)
        self.is_tethered2wh2_row = zeros(self.num_ends, dtype = bool)
        self.is_tethered2arp23_row = zeros(self.num_ends, dtype=bool)
        self.barbed2npf_index = full(self.num_ends, -1)
        
        self.leading_edge_position = 0.0
        self.current_time = 0.0
        self.total_time = total_time
                     
    def elongate(self, filament_index):
        self.barbed_position_mat[filament_index, 0] += self.monomer_width * cos(self.filament_orientation_row[filament_index])
        self.barbed_position_mat[filament_index, 1] += self.monomer_width * sin(self.filament_orientation_row[filament_index])
        self.barbed_position_mat[filament_index, 1] = mod(self.barbed_position_mat[filament_index, 1], 
                                                          -0.5 * sign(self.barbed_position_mat[filament_index, 1]))
    
    def branch(self, filament_index):
        random_theta = pi * (70 + 5 * randn()) / 180
        if rand() < 0.5:
            random_theta *= -1
        u = cos(self.filament_orientation_row[filament_index])
        v = sin(self.filament_orientation_row[filament_index])
        u_new = u * cos(random_theta) - v * sin(random_theta)
        if u_new > 0:
            v_new = u * sin(random_theta) + v * cos(random_theta)
        else:
            u_new = u * cos(random_theta) + v * sin(random_theta)
            v_new = -u * sin(random_theta) + v * cos(random_theta)
        # Add new filament to arrays.
        self.barbed_position_mat = vstack((self.barbed_position_mat, array(self.barbed_position_mat[filament_index, :])))
        self.filament_orientation_row = hstack((self.filament_orientation_row, arctan(v_new / u_new)))
        self.is_capped_row = hstack((self.is_capped_row, False))
        self.is_tethered2wh2_row = hstack((self.is_tethered2wh2_row, False))
        self.is_tethered2arp23_row = hstack((self.is_tethered2arp23_row, False))
        self.barbed2end_index = hstack((self.barbed2end_index, -1))
        self.num_ends += 1
    
    def cap(self, filament_index):
        self.is_capped_row[filament_index] = True
        
    def calculate_transition_rates(self):
        msd_mat = (cdist(self.barbed_position_mat, self.npf_position_mat) + 0.5 * self.monomer_width)**2
        self.transition_rate_mat = zeros((self.num_ends + self.num_npfs, 4 + 2 * self.num_npfs ))
        # Elongation
        can_elongate_row = logical_and(self.is_capped_row == False, logical_or(self.is_tethered2wh2_row == False, self.is_tethered2arp23_row == False))
        self.transition_rate_mat[:self.num_ends, 0][can_elongate_row] = self.elongation_rate
        # WH2 tethering
        is_wh2_empty_row = self.npf_state_mat[:, 0] == 0
        can_tether_row_grid, can_tether_col_grid = meshgrid(can_elongate_row.nonzero()[0], is_wh2_empty_row.nonzero()[0], indexing='ij')
        self.transition_rate_mat[:self.num_ends, 1:(self.num_npfs+1)][can_tether_row_grid, can_tether_col_grid] = (6 * self.actin_diff_coeff / msd_mat[can_tether_row_grid, can_tether_col_grid]) * 1e-3
        # WH2 untethering
        self.transition_rate_mat[:self.num_ends, (self.num_npfs+1)][self.is_tethered2wh2_row] = 0
        # Arp2/3 tethering
        is_ca_loaded_row = self.npf_state_mat[:, 1] == 1
        can_tether2ca_row_grid, can_tether2ca_col_grid = meshgrid((~self.is_tethered2arp23_row).nonzero()[0], is_ca_loaded_row.nonzero()[0], indexing='ij')
        self.transition_rate_mat[:self.num_ends, (self.num_npfs+2) : (2*self.num_npfs+2)][can_tether2ca_row_grid, can_tether2ca_col_grid] = (6 * self.actin_diff_coeff / msd_mat[can_tether2ca_row_grid, can_tether2ca_col_grid]) * 1e-3
        # Arp2/3 untethering
        self.transition_rate_mat[:self.num_ends, 2*self.num_npfs+2][self.is_tethered2arp23_row] = self.arp23_untethering_rate
        # Capping.
        self.transition_rate_mat[:self.num_ends, 2*self.num_npfs+3][can_elongate_row] = self.capping_rate
        # Loading WH2
        self.transition_rate_mat[self.num_ends:, 0][self.npf_state_mat[:, 0] == 0] = self.actin_loading_rate
        # Unloading WH2
        self.transition_rate_mat[self.num_ends:, 1][self.npf_state_mat[:, 0] == 1] = self.actin_unloading_rate
        # Loading CA
        self.transition_rate_mat[self.num_ends:, 2][self.npf_state_mat[:, 1] == 0] = self.arp23_loading_rate
        # Unloading CA
        self.transition_rate_mat[self.num_ends:, 3][self.npf_state_mat[:, 1] == 1] = self.arp23_unloading_rate
        
>>>>>>> a2cf7fb2
<|MERGE_RESOLUTION|>--- conflicted
+++ resolved
@@ -1,114 +1,4 @@
-<<<<<<< HEAD
-from numpy import linspace, pi, cos, sin, newaxis, zeros, fill, mod, sign, randn, hstack, vstack, all
-from numpy.random import rand
-from scipy.spatial.distance import cdist
-
-class Network(object):
-    def __init__(self):
-        self.monomer_width = 2.7e-3 # in microns
-        self.stiff_coeff = 1.0 # in pN/nm.
-        self.leading_edge_pos = 0.0
-        self.branching_region_width = 2 * self.monomer_width
-        self.num_ends = 200
-        self.num_npfs = 1000
-
-        self.npf_pos_mat = array([
-                                  zeros(self.num_npfs)[:, newaxis],
-                                  linspace(-0.5, 0.5, self.num_npfs)[:, newaxis]
-                                  ])
-        # only WH2 and CA domains for now.
-        self.npf_state_mat = zeros((self.num_npfs, 2))
-
-        self.barbed_pos_mat = rand(self.num_ends, 2)
-        self.barbed_pos_mat[:, 0] *= -self.branching_region_width
-        self.barbed_pos_mat[:, 1] -= 0.5
-        random_barbed_orientation_row = pi * (rand(self.num_ends) - 0.5)
-        self.barbed_uv_mat = self.monomer_width *
-                             array([
-                                    cos(random_barbed_orientation_row[:, newaxis]),
-                                    sin(random_barbed_orientation_row[:, newaxis])
-                                   ])
-        self.is_capped_row = zeros(self.num_ends, dtype=bool)
-        self.tether_index = fill(self.num_ends, -1)
-        self.tether_force_row = zeros(self.num_ends)
-        self.barbed2npf_index = fill(self.num_ends, -1)
-
-    def elongate(self, end_index):
-        self.barbed_pos_mat[end_index, :] = mod(
-                                                self.barbed_pos_mat[end_index, :] +
-                                                self.barbed_uv_mat[end_index, :],
-                                                -0.5 * sign(self.barbed_uv_mat[end_index, :])
-                                                )
-    def tether(self, end_index, npf_index, domain_index):
-        self.tether_index[end_index] = domain_index
-        self.barbed2npf_index[end_index] = npf_index
-        self.tether_force_row[end_index] = self.stiff_coeff *
-                                           (self.leading_edge_pos -
-                                           self.end_pos_mat[end_index, 0])
-        self.npf_state_mat[npf_index, domain_index] = -1
-
-    def untether(self, end_index):
-        this_npf_index = self.barbed2npf_index[end_index]
-        if self.tether_index[end_index] == 0:
-            self.npf_state_mat[this_npf_index, 0] = 0 # Leave WH2 empty.
-        elif self.tether_index[end_index] == 1:
-            self.npf_state_mat[this_npf_index, 1] = 1 # Leave Arp2/3 on CA.
-        self.tether_index[end_index] = -1
-        self.barbed2npf_index[end_index] = -1
-        self.tether_force_row[end_index] = 0.0
-
-    def branch(self, end_index):
-        random_theta = pi * (70 + 5 * randn()) / 180
-        if rand() >= 0.5:
-            random_theta *= -1
-        u = self.barbed_uv_mat[end_index, 0]
-        v = self.barbed_uv_mat[end_index, 1]
-        u_new = u * cos(random_theta) - v * sin(random_theta)
-        if u_new > 0:
-            v_new = u * sin(random_theta) + v * cos(random_theta)
-        else:
-            u_new = u * cos(random_theta) + v * sin(random_theta)
-            v_new = -u * sin(random_theta) + v * cos(random_theta)
-
-        self.num_ends += 1
-        self.barbed_pos_mat = vstack((self.barbed_pos_mat,
-                                      self.barbed_pos_mat[end_index]))
-        self.barbed_uv_mat = vstack((self.barbed_uv_mat,
-                                     array([u_new, v_new])))
-        self.is_capped_row = hstack((self.is_capped_row, False))
-        self.tether_index = hstack((self.tether_index, -1))
-        self.tether_force_row = hstack((self.tether_force_row, 0.0))
-        self.barbed2npf_index = hstack((self.barbed2npf_index, -1))
-
-    def cap(self, end_index):
-        self.is_capped_row[end_index] = True
-
-    def metropolis_step():
-        for i in range(self.num_ends):
-            i_end2npf_dist_row = cdist(self.barbed_pos_mat[i, :], self.npf_pos_mat)
-            i_min_dist = i_end2npf_dist_row.min()
-            if i_min_dist <= self.monomer_width:
-                i_nearest_npf_index = i_end2npf_dist_row.argmin()
-                if all(self.npf_state_mat[i_nearest_npf_index, :] = [0, 1]):
-                    
-        for j in range(self.num_npfs):
-            j_npf_state_row = self.npf_state_mat[j, :]
-            if j_npf_state_row[0] == 0:
-                if exp(-self.wh2_loading_rate * self.time_interval) < rand():
-                    self.npf_state_mat[j, 0] = 1
-            elif j_npf_state_row[0] == 1:
-                if exp(-self.wh2_unloading_rate * self.time_interval) < rand():
-                    self.npf_state_mat[j, 0] = 0
-            if j_npf_state_row[1] == 0:
-                if exp(-self.ca_loading_rate * self.time_interval) < rand():
-                    self.npf_state_mat[j, 1] = 1
-            elif j_npf_state_row[1] == 1:
-                if exp(-self.ca_unloading_rate * self.time_interval) < rand():
-                    self.npf_state_mat[j, 1] = 0
-
-    def simulate():
-=======
-from numpy import zeros, full, hstack, vstack, array, copy, sin, cos, pi, mod, argpartition, logical_and, logical_or, exp, log, arctan, sign, abs, linspace, meshgrid
+from numpy import zeros, full, hstack, vstack, array, copy, sin, cos, pi, mod, argpartition, logical_and, exp, log, arctan, sign, abs, linspace
 from numpy.random import rand, randn, choice, poisson
 from scipy.spatial.distance import cdist
 from numba import jit
@@ -130,13 +20,12 @@
         self.capping_rate = (42.0 / 63.0)**(1/3) * 11 * cp_conc
         self.actin_loading_rate = 5.5 * actin_conc * (42.0 / (42.0 + 11.0))**(1/3)
         self.actin_unloading_rate = 3.0
-        self.actin_diff_coeff = 1.0
         self.arp23_loading_rate = 11 * arp23_conc * (42.0 / 220.0)**(1/3)
         self.arp23_unloading_rate = 10.0
         self.arp23_untethering_rate = 1.0 # 8-s lifetime on WCA from three-color paper.
         
         # Define constants.
-        self.monomer_width = 2.7e-3 # in nm
+        self.monomer_width = 2.7 # in nm
         
         # Initialize variables.
         self.num_npfs = int(npf_density)
@@ -151,8 +40,7 @@
         self.barbed_position_mat[:, 1] -= 0.5
         self.filament_orientation_row = pi * rand(self.num_ends) - 0.5 * pi
         self.is_capped_row = zeros(self.num_ends, dtype = bool)
-        self.is_tethered2wh2_row = zeros(self.num_ends, dtype = bool)
-        self.is_tethered2arp23_row = zeros(self.num_ends, dtype=bool)
+        self.is_tethered_row = zeros(self.num_ends, dtype = bool)
         self.barbed2npf_index = full(self.num_ends, -1)
         
         self.leading_edge_position = 0.0
@@ -181,41 +69,11 @@
         self.barbed_position_mat = vstack((self.barbed_position_mat, array(self.barbed_position_mat[filament_index, :])))
         self.filament_orientation_row = hstack((self.filament_orientation_row, arctan(v_new / u_new)))
         self.is_capped_row = hstack((self.is_capped_row, False))
-        self.is_tethered2wh2_row = hstack((self.is_tethered2wh2_row, False))
-        self.is_tethered2arp23_row = hstack((self.is_tethered2arp23_row, False))
+        self.is_tethered_row = hstack((self.is_tethered_row, False))
         self.barbed2end_index = hstack((self.barbed2end_index, -1))
-        self.num_ends += 1
     
     def cap(self, filament_index):
         self.is_capped_row[filament_index] = True
         
     def calculate_transition_rates(self):
-        msd_mat = (cdist(self.barbed_position_mat, self.npf_position_mat) + 0.5 * self.monomer_width)**2
-        self.transition_rate_mat = zeros((self.num_ends + self.num_npfs, 4 + 2 * self.num_npfs ))
-        # Elongation
-        can_elongate_row = logical_and(self.is_capped_row == False, logical_or(self.is_tethered2wh2_row == False, self.is_tethered2arp23_row == False))
-        self.transition_rate_mat[:self.num_ends, 0][can_elongate_row] = self.elongation_rate
-        # WH2 tethering
-        is_wh2_empty_row = self.npf_state_mat[:, 0] == 0
-        can_tether_row_grid, can_tether_col_grid = meshgrid(can_elongate_row.nonzero()[0], is_wh2_empty_row.nonzero()[0], indexing='ij')
-        self.transition_rate_mat[:self.num_ends, 1:(self.num_npfs+1)][can_tether_row_grid, can_tether_col_grid] = (6 * self.actin_diff_coeff / msd_mat[can_tether_row_grid, can_tether_col_grid]) * 1e-3
-        # WH2 untethering
-        self.transition_rate_mat[:self.num_ends, (self.num_npfs+1)][self.is_tethered2wh2_row] = 0
-        # Arp2/3 tethering
-        is_ca_loaded_row = self.npf_state_mat[:, 1] == 1
-        can_tether2ca_row_grid, can_tether2ca_col_grid = meshgrid((~self.is_tethered2arp23_row).nonzero()[0], is_ca_loaded_row.nonzero()[0], indexing='ij')
-        self.transition_rate_mat[:self.num_ends, (self.num_npfs+2) : (2*self.num_npfs+2)][can_tether2ca_row_grid, can_tether2ca_col_grid] = (6 * self.actin_diff_coeff / msd_mat[can_tether2ca_row_grid, can_tether2ca_col_grid]) * 1e-3
-        # Arp2/3 untethering
-        self.transition_rate_mat[:self.num_ends, 2*self.num_npfs+2][self.is_tethered2arp23_row] = self.arp23_untethering_rate
-        # Capping.
-        self.transition_rate_mat[:self.num_ends, 2*self.num_npfs+3][can_elongate_row] = self.capping_rate
-        # Loading WH2
-        self.transition_rate_mat[self.num_ends:, 0][self.npf_state_mat[:, 0] == 0] = self.actin_loading_rate
-        # Unloading WH2
-        self.transition_rate_mat[self.num_ends:, 1][self.npf_state_mat[:, 0] == 1] = self.actin_unloading_rate
-        # Loading CA
-        self.transition_rate_mat[self.num_ends:, 2][self.npf_state_mat[:, 1] == 0] = self.arp23_loading_rate
-        # Unloading CA
-        self.transition_rate_mat[self.num_ends:, 3][self.npf_state_mat[:, 1] == 1] = self.arp23_unloading_rate
-        
->>>>>>> a2cf7fb2
+        self.transition_rate_mat = zeros((self.num_npfs, 2))